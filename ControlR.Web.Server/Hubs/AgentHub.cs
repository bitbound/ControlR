--- conflicted
+++ resolved
@@ -9,24 +9,16 @@
   AppDb appDb,
   TimeProvider timeProvider,
   IHubContext<ViewerHub, IViewerHubClient> viewerHub,
-<<<<<<< HEAD
-  ISystemTime systemTime,
-=======
   IServerStatsProvider serverStatsProvider,
   IConnectionCounter connectionCounter,
->>>>>>> 8e661dd4
   IWebHostEnvironment hostEnvironment,
   ILogger<AgentHub> logger) : HubWithItems<IAgentHubClient>, IAgentHub
 {
   private readonly AppDb _appDb = appDb;
   private readonly IWebHostEnvironment _hostEnvironment = hostEnvironment;
   private readonly ILogger<AgentHub> _logger = logger;
-<<<<<<< HEAD
-  private readonly ISystemTime _systemTime = systemTime;
-=======
   private readonly IServerStatsProvider _serverStatsProvider = serverStatsProvider;
   private readonly TimeProvider _timeProvider = timeProvider;
->>>>>>> 8e661dd4
   private readonly IHubContext<ViewerHub, IViewerHubClient> _viewerHub = viewerHub;
 
   private DeviceDto? Device
