--- conflicted
+++ resolved
@@ -19,13 +19,9 @@
     Action<WebSocketRelayOptions> configureOptions)
   {
     services.AddWebSockets(_ => { });
-<<<<<<< HEAD
-    services.AddSingleton<IRelaySessionStore, RelaySessionStore>();
-=======
     services.TryAddSingleton<IRelaySessionStore, RelaySessionStore>();
     services.AddOptions();
     services.Configure(configureOptions);
->>>>>>> 032b44de
     return services;
   }
 
